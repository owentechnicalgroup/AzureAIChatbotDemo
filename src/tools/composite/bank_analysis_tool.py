"""
LangChain-compatible Bank Analysis Tool with FDIC Financial Data API integration.

This tool combines real-time bank lookup with FDIC Financial Data API to provide
comprehensive financial analysis workflows using authoritative regulatory data.
"""

import asyncio
import json
from typing import Dict, Any, Optional, List, Type
from decimal import Decimal

import structlog
from pydantic import BaseModel, Field
from langchain.tools import BaseTool
from langchain.callbacks.manager import (
    AsyncCallbackManagerForToolRun,
    CallbackManagerForToolRun,
)

from ..atomic.fdic_institution_search_tool import FDICInstitutionSearchTool
from ..infrastructure.banking.fdic_financial_api import FDICFinancialAPI
from ..infrastructure.banking.fdic_financial_models import BankFinancialAnalysisInput
from ..infrastructure.banking.fdic_financial_constants import format_financial_value
from ..infrastructure.banking.fdic_models import BankAnalysisInput

logger = structlog.get_logger(__name__).bind(log_type="SYSTEM")


class BankAnalysisTool(BaseTool):
    """
    Enhanced LangChain-compatible bank analysis tool with FDIC Financial Data API integration.
    
    Combines real-time FDIC bank identification with authoritative FDIC Financial Data
    to provide comprehensive banking analysis in a single tool call using live regulatory data.
    """
    
    name: str = "bank_analysis"
<<<<<<< HEAD
    description: str = "Analyze bank financial metrics and ratios. Calculates ROA, ROE, capital ratios, and performance metrics using Call Report data. Supports basic_info, financial_summary, and key_ratios analysis types."
=======
    description: str = """Modern banking analysis tool with FDIC Financial Data API integration.

This tool provides comprehensive financial analysis using authoritative FDIC data sources:
- FDIC BankFind Suite API for real-time bank identification  
- FDIC Financial Data API for official regulatory financial metrics
- Real financial ratios calculated from actual FDIC data

Financial Analysis Capabilities:
- Complete financial summaries with balance sheet and income data
- Key financial ratios (ROA, ROE, NIM, capital ratios) from official FDIC data
- Asset quality metrics and regulatory capital information
- Real-time data directly from FDIC regulatory filings

Analysis Types:
- basic_info: Bank identification, assets, deposits, equity, and basic ratios
- financial_summary: Comprehensive balance sheet and income statement data
- key_ratios: Detailed profitability, capital, and asset quality ratios

Search by Bank Name (Recommended):
- bank_name: Institution name with intelligent matching (e.g., "Wells Fargo", "JPMorgan Chase")
- Optional: city and state for disambiguation if multiple banks share similar names

Example Usage:

1. Financial analysis of a major bank:
   - bank_name: "Bank of America"
   - query_type: "financial_summary"

2. Credit analysis with ratios:
   - bank_name: "First Merchants Bank" 
   - query_type: "key_ratios"

3. Basic bank information:
   - bank_name: "Chase Bank"
   - city: "New York"
   - state: "NY"
   - query_type: "basic_info"

Returns: Professional financial analysis using real FDIC regulatory data with formatted metrics and ratios."""
>>>>>>> d2aecc62
    
    args_schema: Type[BaseModel] = BankAnalysisInput
    
    def __init__(self, **kwargs):
        """Initialize the composite bank analysis tool with FDIC Financial API integration."""
        super().__init__(**kwargs)
        
        # Get settings from kwargs or use defaults
        from src.config.settings import get_settings
        settings = kwargs.get('settings') or get_settings()
        
        # Initialize component tools - use private attributes to avoid Pydantic conflicts
        object.__setattr__(self, '_bank_lookup', FDICInstitutionSearchTool(settings=settings))
        object.__setattr__(self, '_financial_client', FDICFinancialAPI(
            api_key=settings.fdic_api_key,
            timeout=settings.fdic_financial_api_timeout,
            cache_ttl=settings.fdic_financial_cache_ttl
        ))
        
        logger.info("BankAnalysisTool initialized with FDIC Financial API integration")
    
    @property
    def bank_lookup(self) -> FDICInstitutionSearchTool:
        """Get the bank lookup tool."""
        return getattr(self, '_bank_lookup')
    
    @property 
    def financial_client(self) -> FDICFinancialAPI:
        """Get the FDIC Financial API client."""
        return getattr(self, '_financial_client')
    
    def _run(
        self,
        bank_name: Optional[str] = None,
        query_type: str = "basic_info",
        city: Optional[str] = None,
        state: Optional[str] = None,
        run_manager: Optional[CallbackManagerForToolRun] = None,
    ) -> str:
        """Synchronous execution with enhanced FDIC search support."""
        try:
            # Try to get the current event loop
            loop = asyncio.get_running_loop()
            # If we're in an event loop, we need to handle this differently
            import concurrent.futures
            
            # Create a new event loop in a thread pool
            with concurrent.futures.ThreadPoolExecutor() as executor:
                future = executor.submit(
                    lambda: asyncio.run(self._arun(bank_name, query_type, city, state, run_manager))
                )
                return future.result()
                
        except RuntimeError:
            # No event loop running, safe to use asyncio.run
            return asyncio.run(self._arun(bank_name, query_type, city, state, run_manager))
    
    async def _arun(
        self,
        bank_name: Optional[str] = None,
        query_type: str = "basic_info",
        city: Optional[str] = None,
        state: Optional[str] = None,
        run_manager: Optional[AsyncCallbackManagerForToolRun] = None,
    ) -> str:
        """
        Execute comprehensive bank analysis with clean FDIC integration.
        
        Args:
            bank_name: Bank name to search for (required)
            query_type: Type of analysis to perform ("basic_info", "financial_summary", "key_ratios")
            city: City to help identify the bank
            state: State abbreviation to help identify the bank
            run_manager: Optional callback manager
            
        Returns:
            Formatted analysis results using structured FDIC data
        """
        try:
            logger.info(
                "Executing enhanced bank analysis with FDIC integration",
                bank_name=bank_name,
                city=city,
                state=state,
                query_type=query_type
            )
            
            # Clean validation - require bank name for FDIC lookup
            if not bank_name:
                return "Error: bank_name is required for FDIC institution search"
            
            # Step 1: Initialize bank info structure
            bank_info = {
                "name": bank_name,
                "city": city,
                "state": state
            }
            
            # Step 2: Get FDIC Certificate ID using new structured tool
            cert_id = None
            
            # Try to extract certificate ID from the bank info or lookup result
            if bank_name and hasattr(self.bank_lookup, '_arun'):
                # Use new structured tool to get certificate ID
                try:
                    lookup_result = await self.bank_lookup._arun(name=bank_name, limit=1)
                    
                    # Parse structured JSON response from new tool
                    import json
                    result_data = json.loads(lookup_result)
                    
                    if result_data.get('success') and result_data.get('institutions'):
                        institution = result_data['institutions'][0]
                        cert_id = institution.get('cert')
                        # Update bank info with actual data
                        bank_info["name"] = institution.get('name', bank_name)
                        bank_info["location"] = institution.get('location', {})
                        
                        logger.info(
                            "Successfully extracted certificate ID from structured lookup", 
                            cert_id=cert_id,
                            bank_name=bank_info["name"]
                        )
                    else:
                        logger.warning("No institutions found in lookup result", result=result_data)
                        
                except Exception as e:
                    logger.warning("Failed to lookup certificate ID", error=str(e), bank_name=bank_name)
            
            if not cert_id:
                # No way to get certificate ID - return helpful error
                return f"""Error: Cannot retrieve financial data without FDIC Certificate number.

Bank: {bank_info.get('name', bank_name or 'Unknown')}

The institution search did not return a valid FDIC Certificate number.
Please verify the bank name and try again with a more complete name.

Examples:
- "Wells Fargo Bank" instead of "Wells Fargo"  
- "JPMorgan Chase Bank" instead of "Chase"
- "Bank of America" with complete name

The bank name must match an active FDIC-insured institution."""
            
            # Step 3: Get financial data based on query type
            if query_type == "basic_info":
                return await self._get_basic_info(bank_info, cert_id)
            elif query_type == "financial_summary":
                return await self._get_financial_summary(bank_info, cert_id)
            elif query_type == "key_ratios":
                return await self._get_key_ratios(bank_info, cert_id)
            else:
                return f"Error: Unknown query_type '{query_type}'. Use 'basic_info', 'financial_summary', or 'key_ratios'"
                
        except Exception as e:
            logger.error("Bank analysis failed", error=str(e))
            return f"Error: Bank analysis failed - {str(e)}"
    
    async def _get_basic_info(self, bank_info: Dict[str, Any], cert_id: str) -> str:
        """Get basic bank information and key metrics using FDIC financial data."""
        try:
            logger.info("Getting basic info with FDIC Financial API", cert_id=cert_id)
            
            # Query basic financial information
            financial_response = await self.financial_client.get_financial_data(
                cert_id=cert_id,
                analysis_type="basic_info",
                quarters=1
            )
            
            if not financial_response.success or not financial_response.financial_records:
                return f"""Bank Analysis - Basic Information:

Bank: {bank_info.get('name', 'Unknown')}
FDIC Certificate: {cert_id}
Location: {bank_info.get('location', 'Not specified')}

Error: Financial data not available for certificate {cert_id}

Data Source: FDIC BankFind Suite Financial API"""
            
            # Get basic financial data
            latest_data = financial_response.financial_records[0]
            
            return f"""Bank Analysis - Basic Information:

Bank: {bank_info.get('name', 'Unknown')}
FDIC Certificate: {cert_id}
RSSD ID: {latest_data.rssd or 'Not available'}
Location: {bank_info.get('location', 'Not specified')}
Report Date: {latest_data.repdte}

Key Financial Metrics:
- Total Assets: {latest_data.format_asset()}
- Total Deposits: {latest_data.format_deposits()}
- Total Equity: {latest_data.format_equity()}
- Net Income: {latest_data.format_net_income()}

Basic Ratios:
- Return on Assets: {latest_data.format_ratio('roa')}
- Return on Equity: {latest_data.format_ratio('roe')}

Data Quality: {len(latest_data.get_available_fields())} financial metrics available
Data Source: FDIC BankFind Suite Financial API
Analysis Type: Basic Information"""
            
        except Exception as e:
            logger.error("Basic info retrieval failed", error=str(e), cert_id=cert_id)
            return f"Error retrieving basic info: {str(e)}"
    
    async def _get_financial_summary(self, bank_info: Dict[str, Any], cert_id: str) -> str:
        """Get comprehensive financial summary with real FDIC financial data."""
        try:
            logger.info("Getting financial summary with FDIC Financial API", cert_id=cert_id)
            
            # PATTERN: Query multiple financial fields efficiently using analysis_type
            financial_response = await self.financial_client.get_financial_data(
                cert_id=cert_id,
                analysis_type="financial_summary",
                quarters=1  # Most recent quarter
            )
            
            if not financial_response.success or not financial_response.financial_records:
                return f"""Bank Analysis - Financial Summary:

Bank: {bank_info.get('name', 'Unknown')}
FDIC Certificate: {cert_id}

Error: Financial data not available for certificate {cert_id}

Possible reasons:
- Bank may not report financial data to FDIC
- Certificate number may be incorrect
- Bank may be inactive or merged

Data Source: FDIC BankFind Suite Financial API"""
            
            # Get most recent financial data
            latest_data = financial_response.financial_records[0]
            
            return f"""Bank Analysis - Financial Summary:

Bank: {bank_info.get('name', 'Unknown')}
FDIC Certificate: {cert_id}
Report Date: {latest_data.repdte}

Balance Sheet:
- Total Assets: {latest_data.format_asset()}
- Total Deposits: {latest_data.format_deposits()}
- Total Loans & Leases: {format_financial_value(latest_data.lnls) if latest_data.lnls else "Not available"}
- Total Equity Capital: {latest_data.format_equity()}

Income Statement:
- Net Income: {latest_data.format_net_income()}
- Interest Income: {format_financial_value(latest_data.intinc) if latest_data.intinc else "Not available"}
- Interest Expense: {format_financial_value(latest_data.eintexp) if latest_data.eintexp else "Not available"}
- Net Interest Income: {format_financial_value(latest_data.netintinc) if latest_data.netintinc else "Not available"}

Data Quality: {len(latest_data.get_available_fields())} financial metrics available
Data Source: FDIC BankFind Suite Financial API
Analysis Type: Financial Summary"""
            
        except Exception as e:
            logger.error("Financial summary failed", error=str(e), cert_id=cert_id)
            return f"Error retrieving financial summary: {str(e)}"
    
    async def _get_key_ratios(self, bank_info: Dict[str, Any], cert_id: str) -> str:
        """Calculate key financial ratios from real FDIC data."""
        try:
            logger.info("Calculating key financial ratios with FDIC Financial API", cert_id=cert_id)
            
            # Query specific fields needed for ratio calculations
            financial_response = await self.financial_client.get_financial_data(
                cert_id=cert_id,
                analysis_type="key_ratios",
                quarters=1
            )
            
            if not financial_response.success or not financial_response.financial_records:
                return f"""Bank Analysis - Key Financial Ratios:

Bank: {bank_info.get('name', 'Unknown')}
FDIC Certificate: {cert_id}

Error: Financial data not available for ratio calculation

Possible reasons:
- Bank may not report financial data to FDIC
- Certificate number may be incorrect
- Bank may be inactive or merged

Data Source: FDIC BankFind Suite Financial API"""
                
            latest_data = financial_response.financial_records[0]
            
            # Get calculated ratios from FDIC data and derive additional ones
            calculated_ratios = latest_data.calculate_derived_ratios()
            
            # Format ratios for display
            def format_ratio(value: Optional[Decimal], from_calculated: bool = False) -> str:
                """Format ratio value as percentage."""
                if value is None:
                    return "Not available"
                return f"{value:.2f}%"
            
            # Primary ratios (from FDIC if available, otherwise calculated)
            roa = latest_data.roa if latest_data.roa is not None else calculated_ratios.get("calculated_roa")
            roe = latest_data.roe if latest_data.roe is not None else calculated_ratios.get("calculated_roe") 
            nim = latest_data.nim if latest_data.nim is not None else calculated_ratios.get("calculated_nim")
            
            return f"""Bank Analysis - Key Financial Ratios:

Bank: {bank_info.get('name', 'Unknown')}
FDIC Certificate: {cert_id}
Report Date: {latest_data.repdte}

Profitability Ratios:
- Return on Assets (ROA): {format_ratio(roa)}
- Return on Equity (ROE): {format_ratio(roe)}
- Net Interest Margin (NIM): {format_ratio(nim)}

Capital Ratios:
- Common Equity Tier 1 Ratio: {format_ratio(latest_data.cet1r)}
- Tier 1 Capital Ratio: {format_ratio(latest_data.tier1r)}
- Total Capital Ratio: {format_ratio(latest_data.totcapr)}

Additional Ratios (Calculated):
- Equity to Assets: {format_ratio(calculated_ratios.get("equity_to_assets"))}
- Loans to Deposits: {format_ratio(calculated_ratios.get("loans_to_deposits"))}
- Efficiency Ratio: {format_ratio(calculated_ratios.get("calculated_efficiency"))}

Asset Quality:
- Nonperforming Loans Ratio: {format_ratio(latest_data.nptla)}

Data Quality: {len(latest_data.get_available_fields())} financial metrics available
Calculation Method: FDIC reported ratios with calculated supplements
Data Source: FDIC BankFind Suite Financial API
Analysis Type: Key Financial Ratios"""
            
        except Exception as e:
            logger.error("Key ratios calculation failed", error=str(e), cert_id=cert_id)
            return f"Error calculating financial ratios: {str(e)}"
    
    def is_available(self) -> bool:
        """Check if the bank analysis service is available."""
        return self.financial_client.is_available() and self.bank_lookup.is_available()<|MERGE_RESOLUTION|>--- conflicted
+++ resolved
@@ -36,9 +36,6 @@
     """
     
     name: str = "bank_analysis"
-<<<<<<< HEAD
-    description: str = "Analyze bank financial metrics and ratios. Calculates ROA, ROE, capital ratios, and performance metrics using Call Report data. Supports basic_info, financial_summary, and key_ratios analysis types."
-=======
     description: str = """Modern banking analysis tool with FDIC Financial Data API integration.
 
 This tool provides comprehensive financial analysis using authoritative FDIC data sources:
@@ -78,7 +75,6 @@
    - query_type: "basic_info"
 
 Returns: Professional financial analysis using real FDIC regulatory data with formatted metrics and ratios."""
->>>>>>> d2aecc62
     
     args_schema: Type[BaseModel] = BankAnalysisInput
     
